# Nakama <> Edgegap Integration

Deploy dedicated game engine servers for popular engines (e.g., Unity, Unreal, etc.) or custom engine servers, fully integrated with Nakama's open-source player data and game services for a convenient turnkey solution.

## Edgegap Setup

<<<<<<< HEAD
To prepare your dedicated game server build for deployment on Edgegap, see:
- [Getting Started with Servers (Unity)](https://docs.edgegap.com/learn/unity-games/getting-started-with-servers)
- [Getting Started with Servers (Unreal Engine)](https://docs.edgegap.com/learn/unreal-engine-games/getting-started-with-servers)
=======
- Containerize Instance
- Create Edgegap's Account
- Create Application and Version
- Create API Token
>>>>>>> 82161bbf

## Nakama Setup

You must set up the following Environment Variable inside your Nakama's cluster:
```shell
EDGEGAP_API_URL=https://api.edgegap.com
EDGEGAP_API_TOKEN=<The Edgegap's API Token (keep the 'token' in the API Token)
EDGEGAP_APPLICATION=<The Edgegap's Application Name to use to deploy>
EDGEGAP_VERSION=<The Edgegap's Version Name to use to deploy>
EDGEGAP_PORT_NAME=<The Edgegap's Application Port Name to send to game client>
NAKAMA_ACCESS_URL=<Nakama API Url, for Heroic Cloud, it will be provided when you create your instance>
```

You can copy the `local.yml.example` to `local.yml` and fill it out to start with your local cluster

Using the Nakama's Storage Index and basic struct Instance Info,
we store extra information in the metadata for Edgegap using 2 list.
1 list to holds seats reservations
1 list to holds active connections

Using Max Players field we can now create the field `AvailableSeats` that will be in sync with that (
MaxPlayers-Reservations-Connections=AvailableSeats)

## Server Placement

Game clients only interact with Edgegap APIs through Nakama RPCs, defaulting to [Nakama authentication method of your choice](https://heroiclabs.com/docs/nakama/concepts/authentication/). [Edgegap's Server Placement utilizing Server Score strategy](https://docs.edgegap.com/learn/advanced-features/deployments#1-server-score-strategy-best-practice) uses public IP addresses of participating players to choose the optimal server location. To store the player IP address and pass it to Edgegap when looking for server, store player's public IP in their Profile's Metadata as `PlayerIP`.

In your `main.go`, during the Init you can add the Registration of the Authentication of the type you implemented

```go
    // Register Authentication Methods
    if err := initializer.RegisterAfterAuthenticateCustom(fleetmanager.OnAuthenticateUpdateCustom); err != nil {
        return err
    }
```

<<<<<<< HEAD
## Game Server -> Nakama
=======
This will automatically store in Profile's Metadata the `PlayerIP`

## Instance Server -> Nakama
>>>>>>> 82161bbf

TODO

### Injected Environment Variables

The following Environment Variables will be available in the game server:

- `NAKAMA_CONNECTION_EVENT_URL` (url to send connection events of the players)
- `NAKAMA_GAME_EVENT_URL` (url to send instance event actions)
- `NAKAMA_GAME_METADATA` (contains create metadata JSON)

### Connection Events

using `NAKAMA_CONNECTION_EVENT_URL` you must send all connection event
to the Nakama instance with the following body:

```json
{
  "instance_id": "<instance_id>",
  "connections": [
    "<user_id>"
  ]
}
```

`connections` is the list of active user IDs connected to the instance server, on event change like
disconnections/reconnections
simply send the updated list on each event.

### Instance Events

using `NAKAMA_GAME_EVENT_URL` you must send instance action
to the Nakama instance with the following body:

```json
{
  "instance_id": "<instance_id>",
  "action": "[READY|ERROR|STOP]",
  "message": "",
  "metadata": {}
}
```

The `action` must be one of the following:

- READY (will mark the instance as ready and trigger callback event to notify players)
- ERROR (will mark the instance in error and trigger callback event to notify players)
- STOP (will call Edgegap's API to stop the running deployment)

The field `message` is to provide extra data (most likely for Error Action)

The field `metadata` will be merged to the metadata of the instance info (instance)

## Instance Client -> Nakama (optional rpc)

TODO 

### Create Instance

RPC - instance_create

```json
{
  "max_players": 2,
  "user_ids": [],
  "metadata": {}
}
```

`max_players` to -1 for unlimited

if `user_ids` is empty, the user's ID calling this will be used

### Get Instance

RPC - instance_get

```json
{
  "instance_id": "<instance_id>"
}
```

### List Instance

RPC - instance_list

```json
{
  "query": "",
  "limit": 100,
  "cursor": ""
}
```

`query` can be used to search instance with available seats

Example to list all instances READY with at least 1 seat available

```json
{
  "query": "+value.metadata.edgegap.available_seats:>=1 +value.status:READY",
  "limit": 100,
  "cursor": ""
}

```

### Join Instance

RPC - instance_join

```json
{
  "instance_id": "<instance_id>",
  "user_ids": []
}
```

if `user_ids` is empty, the user's ID calling this will be used


## Matchmaker

TODO<|MERGE_RESOLUTION|>--- conflicted
+++ resolved
@@ -4,16 +4,9 @@
 
 ## Edgegap Setup
 
-<<<<<<< HEAD
 To prepare your dedicated game server build for deployment on Edgegap, see:
 - [Getting Started with Servers (Unity)](https://docs.edgegap.com/learn/unity-games/getting-started-with-servers)
 - [Getting Started with Servers (Unreal Engine)](https://docs.edgegap.com/learn/unreal-engine-games/getting-started-with-servers)
-=======
-- Containerize Instance
-- Create Edgegap's Account
-- Create Application and Version
-- Create API Token
->>>>>>> 82161bbf
 
 ## Nakama Setup
 
@@ -50,13 +43,9 @@
     }
 ```
 
-<<<<<<< HEAD
-## Game Server -> Nakama
-=======
 This will automatically store in Profile's Metadata the `PlayerIP`
 
 ## Instance Server -> Nakama
->>>>>>> 82161bbf
 
 TODO
 
